--- conflicted
+++ resolved
@@ -127,14 +127,8 @@
             self.run_leave_one_out_cv()
             
             # Step 3: Run final training on all datasets
-<<<<<<< HEAD
             self._log_progress("STEP_3", "Starting final training on all datasets")
             self._run_final_training()
-=======
-            # Comment out after exam dataset obtained
-            #self._log_progress("STEP_3", "Starting final training on all datasets and selecting best model for exam dataset")
-            #exam_result = self._run_final_training(dataset="exam")
->>>>>>> 00192aaa
             
             
             self._log_progress("COMPLETION", "Full pipeline completed successfully")
@@ -144,29 +138,21 @@
                 "cv_folds": len(self.results['cv_results']['folds']),
                 "cv_mean_performance": self.results['cv_results']['summary'].get('mean_score', 0),
                 "cv_by_dataset": self.results['cv_results']['performance'],
-<<<<<<< HEAD
                 "final_mean_performance": self.results["final_mean_performance"],
                 "cv_vs_final_agreement": self.results["cv_vs_final_agreement"],
-=======
                 "cv_best_configs": {
                     f['held_out']: f['best_config']
                     for f in self.results['cv_results']['folds']
                 }
->>>>>>> 00192aaa
             }
             print("\n===== LOO-CV RESULTS =====")
             print(f"Folds: {final_results['cv_folds']}")
             print(f"Mean accuracy: {final_results['cv_mean_performance']:.4f}")
             for ds, sc in final_results["cv_by_dataset"].items():
                 print(f"  {ds}: {sc:.4f}")
-<<<<<<< HEAD
             print(f"Final Performance: {final_results['final_mean_performance']}")
             print(f"Final Agreement: {final_results['cv_vs_final_agreement']:.4f}")
 
-=======
-
-            # Comment after exam dataset obtained
->>>>>>> 00192aaa
             return final_results
             # Uncomment after exam dataset obtained
             #return final_results, exam_result
@@ -565,58 +551,6 @@
             prefix="final"
         )
 
-<<<<<<< HEAD
-        final_scores, final_sel = {}, {}
-
-        # 2. For every dataset, let RL choose a model then BOHB‑tune it
-        for ds in self.datasets:
-            meta = self.results["meta_features"][ds]
-            model_type, action, info = self.final_rl_selector.select_model(meta, deterministic=True)
-
-            # High‑fidelity BOHB on the FULL dataset
-            X, y = load_dataset(ds, split="train")
-            bo = BOHBOptimizer(
-                model_type=model_type,
-                config=BOHBConfig(max_budget=100.0, min_budget=10.0, n_trials=30),
-                logger=self.logger,
-            )
-            best_cfg, best_acc, _ = bo.optimize(X, y, fidelity_mode="high")
-
-            final_scores[ds] = best_acc
-            final_sel[ds] = {
-                "model_type": model_type,
-                "action": int(action),
-                "confidence": float(info.get("confidence", 0.0)),
-                "best_config": best_cfg,
-                "accuracy": best_acc,
-            }
-
-            self._log_progress(
-                "FINAL_EVAL",
-                f"{ds}: {model_type} → {best_acc:.4f}",
-                {"config": best_cfg},
-            )
-
-        # 3. Aggregate
-        self.results["final_performance"] = final_scores
-        self.results["final_selections"] = final_sel
-        self.results["final_mean_performance"] = float(np.mean(list(final_scores.values())))
-
-        # Simple consistency metric
-        agree = [
-            1
-            for fold in self.results["cv_results"]["folds"]
-            if final_sel[fold["held_out"]]["model_type"] == fold["selected_model"]
-        ]
-        self.results["cv_vs_final_agreement"] = sum(agree) / len(self.datasets)
-
-        self._log_progress(
-            "FINAL_SUMMARY",
-            f"Mean final accuracy {self.results['final_mean_performance']:.4f} | "
-            f"agreement with CV {self.results['cv_vs_final_agreement']:.1%}",
-        )
-    
-=======
         final_selection: Dict[str, Any] = {}
         # load meta‐features and data of exam data
         meta_feats = self.results['meta_features'][dataset]
@@ -657,7 +591,6 @@
         self.results['final_selections'] = final_selection
         return final_selection
 
->>>>>>> 00192aaa
     def _save_intermediate_results(self, stage: str):
         """Save intermediate results."""
         try:
